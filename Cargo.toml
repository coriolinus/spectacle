[package]
name = "spectacle"
version = "0.1.0"
authors = ["Peter Goodspeed-Niklaus <peter.r.goodspeedniklaus@gmail.com>"]
edition = "2018"
repository = "https://github.com/coriolinus/spectacle"
license = "LGPL-3.0"
description = "Opt-in runtime introspection"

[dependencies]
im = "14.3"
serde_json = { version = "1.0", optional = true }
<<<<<<< HEAD
spectacle-derive = { path = "spectacle-derive", optional = true }
=======
spectacle-impl-tuples = { path = "impl-tuples", version = "0.1" }
>>>>>>> c64f5a35

[features]
default = [ "collections", "derive" ]
collections = []
derive = [ "spectacle-derive" ]
serde-json = [ "serde_json" ]

[workspace]
members = [
    ".",
    "impl-tuples",
    "spectacle-derive",
]<|MERGE_RESOLUTION|>--- conflicted
+++ resolved
@@ -10,11 +10,8 @@
 [dependencies]
 im = "14.3"
 serde_json = { version = "1.0", optional = true }
-<<<<<<< HEAD
 spectacle-derive = { path = "spectacle-derive", optional = true }
-=======
 spectacle-impl-tuples = { path = "impl-tuples", version = "0.1" }
->>>>>>> c64f5a35
 
 [features]
 default = [ "collections", "derive" ]
