//! ## ![Opt-in Runtime Introspection](../../../media/oiri.png)
//!
//! This crate provides the `Introspect` trait. Types implementing `Introspect`
//! can recursively walk into their structure, calling their visitor function
//! for both themselves and all children. It operates via the [`Any`
//! trait](https://doc.rust-lang.org/std/any/trait.Any.html).
//!
//! Note that because `Any` is only implemented for `'static` items,
//! this trait can only be implemented for owned or `'static` objects which
//! themselves contain no non-`'static` references.
//!
//! It also includes the trail of accessors and selectors describing how to get
//! to the current location from the root object. Given those two things, it is
//! straightforward to find and access the portion of data of interest.

<<<<<<< HEAD
#[cfg(feature = "derive")]
pub use spectacle_derive::Spectacle;

use impl_tuples::impl_tuples;
=======
use spectacle_impl_tuples::impl_tuples;
>>>>>>> c64f5a35
use std::any::Any;

#[derive(Clone, PartialEq, Eq, Debug)]
pub enum Breadcrumb {
    Variant(&'static str),
    Field(&'static str),
    Index(String),
    TupleIndex(usize),
    SetMember,
}

pub type Breadcrumbs = im::vector::Vector<Breadcrumb>;

/// Recursively introspect through `Self`.
///
/// Visit each struct field, enum variant, etc. It operates via the
/// [`Any` trait](https://doc.rust-lang.org/std/any/trait.Any.html).
/// Note that because `Any` is only implemented for `'static` items,
/// this trait can only be implemented for owned or `'static` objects which
/// themselves contain no non-`'static` references.
pub trait Introspect {
    /// Recursively descend through `Self`, visiting it, and then all child items.
    ///
    /// This is a helper function which just calls `introspect_from` with an empty
    /// `Breadcrumbs` trail.
    ///
    /// The visitor receives two type parameters: a trail of breadcrumbs
    /// leading to the current location, and the current item. The breadcrumbs
    /// list is empty for the external call. Parent items are visited before
    /// child items. Child items should be visited in natural order.
    fn introspect<F>(&self, visit: F)
    where
        F: Fn(&Breadcrumbs, &dyn Any),
    {
        self.introspect_from(Breadcrumbs::new(), visit);
    }

    /// Recursively descend through `Self`, visiting it, and then all child items.
    ///
    /// The visitor receives two type parameters: a trail of breadcrumbs
    /// leading to the current location, and the current item. The breadcrumbs
    /// list is empty for the external call. Parent items are visited before
    /// child items. Child items should be visited in natural order.
    ///
    /// When manually implementing this trait, note that it is cheap to clone
    /// the `Breadcrumbs`, so it is idiomatic to clone and push for each call into
    /// the child.
    fn introspect_from<F>(&self, breadcrumbs: Breadcrumbs, visit: F)
    where
        F: Fn(&Breadcrumbs, &dyn Any);
}

macro_rules! impl_primitive {
    ($t:ty) => {
        impl Introspect for $t {
            fn introspect_from<F>(&self, breadcrumbs: Breadcrumbs, visit: F)
            where
                F: Fn(&Breadcrumbs, &dyn Any),
            {
                visit(&breadcrumbs, self);
            }
        }
    };

    ($t:ty, $($ts:ty),+ $(,)?) => {
        impl_primitive!($t);
        impl_primitive!($($ts),*);
    };
}

impl_primitive!(
    bool,
    char,
    u8,
    u16,
    u32,
    u64,
    u128,
    usize,
    i8,
    i16,
    i32,
    i64,
    i128,
    isize,
    f32,
    f64,
    String,
    &'static str
);

macro_rules! impl_array {
    ($n:expr) => {
        impl<T> Introspect for [T; $n]
        where
            T: 'static + Introspect,
        {
            fn introspect_from<F>(&self, breadcrumbs: Breadcrumbs, visit: F)
            where
                F: Fn(&Breadcrumbs, &dyn Any),
            {
                visit(&breadcrumbs, self);
                for (idx, child) in self.iter().enumerate() {
                    let mut breadcrumbs = breadcrumbs.clone();
                    breadcrumbs.push_back(Breadcrumb::Index(format!("{}", idx)));
                    child.introspect_from(breadcrumbs, &visit);
                }
            }
        }
    };

    ($n:expr, $($ns:expr),+ $(,)?) => {
        impl_array!($n);
        impl_array!($($ns),*);
    };
}

impl_array!(
    0, 1, 2, 3, 4, 5, 6, 7, 8, 9, 10, 11, 12, 13, 14, 15, 16, 17, 18, 19, 20, 21, 22, 23, 24, 25,
    26, 27, 28, 29, 30, 31, 32,
);

impl_tuples!(32);

impl<T> Introspect for Option<T>
where
    T: 'static + Introspect,
{
    fn introspect_from<F>(&self, breadcrumbs: Breadcrumbs, visit: F)
    where
        F: Fn(&Breadcrumbs, &dyn Any),
    {
        visit(&breadcrumbs, self);
        if let Some(t) = self {
            let mut breadcrumbs = breadcrumbs.clone();
            breadcrumbs.push_back(Breadcrumb::Variant("Some"));
            t.introspect_from(breadcrumbs, &visit);
        }
    }
}

impl<T, E> Introspect for Result<T, E>
where
    T: 'static + Introspect,
    E: 'static + Introspect,
{
    fn introspect_from<F>(&self, breadcrumbs: Breadcrumbs, visit: F)
    where
        F: Fn(&Breadcrumbs, &dyn Any),
    {
        visit(&breadcrumbs, self);
        match self {
            Ok(t) => {
                let mut breadcrumbs = breadcrumbs.clone();
                breadcrumbs.push_back(Breadcrumb::Variant("Ok"));
                t.introspect_from(breadcrumbs, &visit);
            }
            Err(e) => {
                let mut breadcrumbs = breadcrumbs.clone();
                breadcrumbs.push_back(Breadcrumb::Variant("Err"));
                e.introspect_from(breadcrumbs, &visit);
            }
        }
    }
}

macro_rules! impl_list {
    ($($t:ident)::+) => {
        #[cfg(feature = "collections")]
        impl<T> Introspect for $($t)::+<T>
        where
            T: 'static + Introspect,
        {
            fn introspect_from<F>(&self, breadcrumbs: Breadcrumbs, visit: F)
            where
                F: Fn(&Breadcrumbs, &dyn Any),
            {
                visit(&breadcrumbs, self);
                for (idx, item) in self.iter().enumerate() {
                    let mut breadcrumbs = breadcrumbs.clone();
                    breadcrumbs.push_back(Breadcrumb::Index(format!("{}", idx)));
                    item.introspect_from(breadcrumbs, &visit);
                }
            }
        }
    };
}

// it's tedious to make macro rules tail recursion work given the inner list,
// so we just call the macro once for each here
impl_list!(Vec);
impl_list!(std::collections::VecDeque);
impl_list!(std::collections::LinkedList);

macro_rules! impl_set {
    ($($t:ident)::+) => {
        #[cfg(feature = "collections")]
        impl<T> Introspect for $($t)::+<T>
        where
            T: 'static + Introspect,
        {
            fn introspect_from<F>(&self, breadcrumbs: Breadcrumbs, visit: F)
            where
                F: Fn(&Breadcrumbs, &dyn Any),
            {
                visit(&breadcrumbs, self);
                for item in self.iter() {
                    let mut breadcrumbs = breadcrumbs.clone();
                    breadcrumbs.push_back(Breadcrumb::SetMember);
                    item.introspect_from(breadcrumbs, &visit);
                }
            }
        }
    };
}

impl_set!(std::collections::HashSet);
impl_set!(std::collections::BTreeSet);
impl_set!(std::collections::BinaryHeap);

macro_rules! impl_map {
    ($($t:ident)::+) => {
        #[cfg(feature = "collections")]
        impl<K, V> Introspect for $($t)::+<K, V>
        where
            K: 'static + std::fmt::Debug,
            V: 'static + Introspect,
        {
            fn introspect_from<F>(&self, breadcrumbs: Breadcrumbs, visit: F)
            where
                F: Fn(&Breadcrumbs, &dyn Any),
            {
                visit(&breadcrumbs, self);
                for (k, v) in self.iter() {
                    let mut breadcrumbs = breadcrumbs.clone();
                    breadcrumbs.push_back(Breadcrumb::Index(format!("{:?}", k)));
                    v.introspect_from(breadcrumbs, &visit);
                }
            }
        }
    };
}

impl_map!(std::collections::HashMap);
impl_map!(std::collections::BTreeMap);

macro_rules! impl_serde_json {
    ($($t:ident)::+) => {
        #[cfg(feature = "serde-json")]
        impl Introspect for $($t)::+ {
            fn introspect_from<F>(&self, breadcrumbs: Breadcrumbs, visit: F)
            where
                F: Fn(&Breadcrumbs, &dyn Any),
            {
                visit(&breadcrumbs, self);
            }
        }
    };

    ($t:ident, $($ts:ident),+ $(,)?) => {
        impl_primitive!($t);
        impl_primitive!($($ts),*);
    };
}

impl_serde_json!(serde_json::Error);
impl_serde_json!(serde_json::Number);

#[cfg(feature = "serde-json")]
impl Introspect for serde_json::Map<String, serde_json::Value> {
    fn introspect_from<F>(&self, breadcrumbs: Breadcrumbs, visit: F)
    where
        F: Fn(&Breadcrumbs, &dyn Any),
    {
        visit(&breadcrumbs, self);
        for (k, v) in self.iter() {
            let mut breadcrumbs = breadcrumbs.clone();
            breadcrumbs.push_back(Breadcrumb::Index(format!("{}", k)));
            v.introspect_from(breadcrumbs, &visit);
        }
    }
}

#[cfg(feature = "serde-json")]
impl Introspect for serde_json::Value {
    fn introspect_from<F>(&self, breadcrumbs: Breadcrumbs, visit: F)
    where
        F: Fn(&Breadcrumbs, &dyn Any),
    {
        visit(&breadcrumbs, self);

        match self {
            serde_json::Value::Bool(x) => {
                let mut breadcrumbs = breadcrumbs.clone();
                breadcrumbs.push_back(Breadcrumb::Variant("Bool"));
                x.introspect_from(breadcrumbs, &visit);
            }
            serde_json::Value::Number(x) => {
                let mut breadcrumbs = breadcrumbs.clone();
                breadcrumbs.push_back(Breadcrumb::Variant("Number"));
                x.introspect_from(breadcrumbs, &visit);
            }
            serde_json::Value::String(x) => {
                let mut breadcrumbs = breadcrumbs.clone();
                breadcrumbs.push_back(Breadcrumb::Variant("String"));
                x.introspect_from(breadcrumbs, &visit);
            }
            serde_json::Value::Array(x) => {
                let mut breadcrumbs = breadcrumbs.clone();
                breadcrumbs.push_back(Breadcrumb::Variant("Array"));
                x.introspect_from(breadcrumbs, &visit);
            }
            serde_json::Value::Object(x) => {
                let mut breadcrumbs = breadcrumbs.clone();
                breadcrumbs.push_back(Breadcrumb::Variant("Object"));
                x.introspect_from(breadcrumbs, &visit);
            }
            _ => {}
        }
    }
}<|MERGE_RESOLUTION|>--- conflicted
+++ resolved
@@ -13,14 +13,9 @@
 //! to the current location from the root object. Given those two things, it is
 //! straightforward to find and access the portion of data of interest.
 
-<<<<<<< HEAD
 #[cfg(feature = "derive")]
 pub use spectacle_derive::Spectacle;
-
-use impl_tuples::impl_tuples;
-=======
 use spectacle_impl_tuples::impl_tuples;
->>>>>>> c64f5a35
 use std::any::Any;
 
 #[derive(Clone, PartialEq, Eq, Debug)]
